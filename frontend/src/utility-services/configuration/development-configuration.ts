--- conflicted
+++ resolved
@@ -27,22 +27,13 @@
         this.logLevel = logLevel || SEVERITY.DEBUG;
         this.authentication = {
             baseAuthUrl: baseAuthUrl || 'https://login.microsoftonline.com',
-<<<<<<< HEAD
-            clientId: clientId || '27193f56-cb90-4e67-8cf2-13eabbbabca5',
-            tenant: tenant || 'ce2526f8-5105-481b-8e16-b2eb098b32bb',
-=======
             clientId: clientId || 'input clientId here',
             tenant: tenant || 'input tenantId here',
->>>>>>> 9c27d8f9
             TOKEN_PERSIST_KEY: TOKEN_PERSIST_KEY || 'MR_AUTH_TOKEN',
             NONCE_PERSIST_KEY: NONCE_PERSIST_KEY || 'MR_AUTH_TOKEN_NONCE',
         };
         this.maps = {
-<<<<<<< HEAD
-            clientId: '13c1aae5-c721-459a-ac8b-0e1a973b99a6' || mapClientId || '34b48a29-3933-49df-9b58-0be37fea18a7'
-=======
             clientId: mapClientId || 'input mapCLientId here'
->>>>>>> 9c27d8f9
         };
     }
 }