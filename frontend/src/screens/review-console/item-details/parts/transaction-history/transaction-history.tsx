--- conflicted
+++ resolved
@@ -64,13 +64,9 @@
         {
             key: 'orderId',
             name: 'Original order Id',
-<<<<<<< HEAD
             minWidth: 230,
             maxWidth: 230,
-=======
-            minWidth: 150,
-            maxWidth: 150,
->>>>>>> 9c27d8f9
+
             isPadded: true,
             columnActionsMode: ColumnActionsMode.disabled,
             onRender: (pp: PreviousPurchase) => (
